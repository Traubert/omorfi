#!/bin/bash
set -x
INDEX=statistics.markdown
if test $# -ne 1 ; then
    echo Usage: $0 TESTDIR
    exit 1
fi


# build index page
echo "---" > $INDEX
echo "layout: page" >> $INDEX
echo "title: Statistics" >> $INDEX
echo "---" >> $INDEX
echo >> $INDEX
echo "# Statistics" >> $INDEX
echo >> $INDEX
echo "_These are semi-automatically generated statistics from omorfi
database._ The statistics are based on the actual data in the database tables
and the versions of whole analysed corpora and tools on this date." >> $INDEX
echo >> $INDEX
echo "Generation time was \`$(date --iso=hours)\`" >> $INDEX
echo >> $INDEX
echo "## Lexical database" >> $INDEX
echo >> $INDEX
echo "The numbers are counted from the database, unique lexical items.
Depending on your definitions there may be ±1 % difference, e.g. with homonyms,
defective and doubled paradigms, etc." >> $INDEX
echo >> "There are total of \*$(wc -l < src/lexemes.tsv)\* in the database" \
    >> $INDEX
echo "### Per universal POS" >> $INDEX
echo >> $INDEX
echo "The universal parts-of-speech are described in [Universal dependencies 
UPOS documentation](http://universaldependencies.org/u/pos/index.html) and its
[Finnish UPOS 
definitions](http://universaldependencies.org/fi/pos/index.html)." >> $INDEX
echo >> $INDEX
echo "| Frequency | UPOS |" >> $INDEX
echo "|----------:|:-----|" >> $INDEX
cut -f 1 src/generated/master.tsv | sort | uniq -c | sort -nr | fgrep -v upos |\
    tr '|' ',' | sed -e 's/,/, /g' |\
    sed -e 's/^[[:space:]]*//' -e 's/[[:space:]]$//' |\
    sed -e 's/ / | /' -e 's/^/| /' -e 's/$/ |/' >> $INDEX
echo >> $INDEX
echo "### Per sources of origin" >> $INDEX
echo >> $INDEX
echo "Sources of origin are:" >> $INDEX
echo "* *kotus*: [Nykysuomen sanalista]()" >> $INDEX
echo "* *joukahainen*: [Joukahainen]()" >> $INDEX
echo "* *omorfi*: curated by omorfi project itself" >> $INDEX
echo "* *omorfi++*: ...and documented in detail" >> $INDEX
echo "* *ftb3*: collected in [FinnTreeBank project]()" >> $INDEX
echo "* *finnwordnet*: collected in [FinnWordNet project]()" >> $INDEX
echo "* *unihu*: collected in University of Helsinki outside abovementioned
projects" >> $INDEX
echo >> $INDEX
echo "| Frequency | origin |" >> $INDEX
echo "|----------:|:-----|" >> $INDEX
cut -f 4 src/lexemes.tsv | sort | uniq -c | sort -nr | fgrep -v origin |\
    tr '|' ',' | sed -e 's/,/, /g' |\
    sed -e 's/^[[:space:]]*//' -e 's/[[:space:]]$//' |\
    sed -e 's/ / | /' -e 's/^/| /' -e 's/$/ |/' >> $INDEX
echo >> $INDEX
echo "### Paradigms" >> $INDEX
echo >> $INDEX
echo "[Paradigms](paradigms.html) are the classes you need to separate the
lexemes into for inflection and some of the lexical features, such as UPOS.
You can see the [Paradigms](paradigms.html) generated documentation for some
automatically gathered details about each paradigm." >> $INDEX
echo >> $INDEX
echo "| Frequency | origin |" >> $INDEX
echo "|----------:|:-----|" >> $INDEX
cut -f 3 src/lexemes.tsv |\
    fgrep -v 'new_para' |\
    cut -f 1 -d _ | sort | uniq -c | sort -nr |\
    sed -e 's/^[[:space:]]*//' -e 's/[[:space:]]$//' |\
    sed -e 's/ / | /' -e 's/^/| /' -e 's/$/ |/' >> $INDEX
echo >> $INDEX


function convert_coveragelog {
    echo "### $2"
    echo
    tokens=$(awk '{SUM+=$1;} END {print SUM;}' < ${3})
    types=$(wc -l < ${3})
    tokenmisses=$(awk '{SUM+=$1;} END {print SUM;}' < ${1})
    typemisses=$(wc -l < ${1})
    echo "| Feature | Coverage # | Coverage % | All |"
    echo "|:--------|-------:|---------:|----:|"
    echo "| Tokens  | $(($tokens - $tokenmisses)) | " \
        $(echo "scale=4; (1 - $tokenmisses / $tokens) * 100" | bc ) \
        "% | $tokens |"
    echo "| Types   | $(($types - $typemisses)) |" \
        $(echo "scale=4; (1 - $typemisses / $types) * 100" | bc ) \
        "% | $types |"
    echo
}

echo "## Naïve coverages" >> $INDEX
echo >> $INDEX
echo "Naïve coverage is number of tokens (types) that receive one or more
non-heuristic readings divided by total number of tokens, i.e. how many words
are part of the lexical database." >> $INDEX

echo >> $INDEX

convert_coveragelog $1/coverage-short.log "Combined coverages" \
    $1/coverage-fast-alls.freqs >> $INDEX

echo "The coverages were measured with full lexicon, if you use the [smaller
lexicon coverages are slightly worse](#Smaller-lexicon-coverage)." >> $INDEX

convert_coveragelog $1/coverage-blort.log "Smaller lexicon coverage" \
    $1/coverage-fast-alls.freqs>> $INDEX


for f in $1/*.coveragelog ; do
    convert_coveragelog $f "$(echo $f |\
        sed -e 's:test/::' -e 's/.coveragelog//')" \
        ${f%.coveragelog}.uniq.freqs >> $INDEX
done

echo "For list of common tokens not covered by the lexicon, see [the
most frequent missing tokens per
corpus](#Most-frequent-missing-tokens-per-corpus)." >> ${INDEX}

echo >> $INDEX


# generate list of most common missing words
<<<<<<< HEAD
echo "## top 100 missing words per corpus " >> ${INDEX}
=======
echo "## Most frequent missing tokens per corpus " >> ${INDEX}
echo >> $INDEX
echo "These are the most common tokens still left unrecognised by the
lexicon. Most of them should be foreign languages, codes and rubbish. These
are used from time to time improve the lexical coverage." >> $INDEX
echo >> $INDEX
>>>>>>> 46279c4e
for f in $1/*coveragelog ; do
    corpus=${f%.coveragelog}
    echo "### ${corpus}" >> ${INDEX}
    echo >> ${INDEX}
    echo "| Frequency | Word-form |" >> ${INDEX}
    head -n 100 $f |\
        awk '{printf("| %s | %s |\n", $1, $2);}' >> ${INDEX}
    echo >> ${INDEX}
done<|MERGE_RESOLUTION|>--- conflicted
+++ resolved
@@ -128,16 +128,12 @@
 
 
 # generate list of most common missing words
-<<<<<<< HEAD
-echo "## top 100 missing words per corpus " >> ${INDEX}
-=======
 echo "## Most frequent missing tokens per corpus " >> ${INDEX}
 echo >> $INDEX
 echo "These are the most common tokens still left unrecognised by the
 lexicon. Most of them should be foreign languages, codes and rubbish. These
 are used from time to time improve the lexical coverage." >> $INDEX
 echo >> $INDEX
->>>>>>> 46279c4e
 for f in $1/*coveragelog ; do
     corpus=${f%.coveragelog}
     echo "### ${corpus}" >> ${INDEX}
