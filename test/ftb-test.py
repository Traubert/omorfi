#!/usr/bin/env python
# -*- coding: utf-8 -*-
"""
Test sort | uniq -c | sort -nr'd FTB data against omorfi's FTB automaton
"""


import libhfst
from argparse import ArgumentParser, FileType

from sys import stderr, stdin, stdout

def main():
    a = ArgumentParser()
    a.add_argument('-f', '--fsa', metavar='FSAFILE', required=True,
            help="HFST's optimised lookup binary data for the transducer to be applied")
    a.add_argument('-i', '--input', metavar="INFILE", type=open, required=True,
            dest="infile", help="source of analysis data")
    a.add_argument('-o', '--output', metavar="OUTFILE", required=True,
            type=FileType('w'),
            dest="outfile", help="result file")
    a.add_argument('-X', '--statistics', metavar="STATFILE",
            type=FileType('w'),
            dest="statfile", help="statistics")
<<<<<<< HEAD
    a.add_argument('-v', '--verbose', action="store_true", default=False,
            help="Print verbosely while processing")
=======
    a.add_argument('-c', '--count', metavar="FREQ", default=0,
            help="test only word-forms with frequency higher than FREQ")
    a.add_argument('-v', '--verbose', action="store_true", default=False,
            help="test only word-forms with frequency higher than FREQ")
>>>>>>> 0d2b2681
    options = a.parse_args()
    omorfi = libhfst.HfstTransducer(libhfst.HfstInputStream(options.fsa))
    if not options.statfile:
        options.statfile = stdout
    # basic statistics
    full_matches = 0
    lemma_matches = 0
    anal_matches = 0
    no_matches = 0
    no_results = 0
    lines = 0
    # known bugs by type
    deduct_forgn = 0
    deduct_advposman = 0
    deduct_oliprt = 0
    deduct_abbr_prop = 0
    deduct_unkwn = 0
    # known bugs by statistic to deduct
    deduct_lemma = 0
    deduct_anal = 0
    deduct_matches = 0
    deduct_results = 0
    # for make check target
    threshold = 90
    for line in options.infile:
        fields = line.strip().replace(' ', '\t', 1).split('\t')
        if len(fields) < 4:
            print("ERROR: Skipping line", fields, file=stderr)
            continue
        freq = int(fields[0])
        if freq < int(options.count):
            break
        ftbsurf = fields[1]
        ftblemma = fields[2]
        ftbanals = fields[3]
        lines += freq
        if options.verbose:
            print(freq, '...', end='\r')
        anals = libhfst.detokenize_paths(omorfi.lookup_fd(ftbsurf))
        if ftbsurf[0].isupper():
            anals += libhfst.detokenize_paths(omorfi.lookup_fd(ftbsurf[0].lower() + ftbsurf[1:]))
        if ftbsurf.isupper():
            anals += libhfst.detokenize_paths(omorfi.lookup_fd(ftbsurf.lower()))
        if ftbsurf.isupper():
            anals += libhfst.detokenize_paths(omorfi.lookup_fd(ftbsurf[0] + ftbsurf[1:].lower()))
        found_anals = False
        found_lemma = False
        print_in = True
        for anal in anals:
            if ftbanals in anal.output:
                found_anals = True
            if ftblemma in anal.output:
                found_lemma = True
        if len(anals) == 0:
            print_in = False
            no_results += freq
            if 'Forgn' in ftbanals:
                deduct_forgn += freq
                deduct_results += freq
                print_in = False
            elif 'Unkwn' in ftbanals:
                deduct_unkwn += freq
                deduct_results += freq
                print_in = False
            else:
                print("NORESULTS:", freq, ftbsurf, ftblemma, ftbanals, sep="\t",
                    file=options.outfile)
                if options.verbose:
                    print("?", end='', file=stderr)
        elif not found_anals and not found_lemma:
            no_matches += freq
            if 'Adv Pos Man' in ftbanals:
                deduct_advposman += freq
                deduct_matches += freq
                print_in = False
            elif 'Unkwn' in ftbanals:
                deduct_unkwn += 1
                deduct_matches += 1
                print_in = False
            else:
                print("NOMATCH:", freq, ftbsurf, ftblemma, ftbanals, sep="\t", end="\t",
                    file=options.outfile)
                if options.verbose:
                    print("!", end='', file=stderr)
        elif not found_anals:
            lemma_matches += freq
            if 'Adv Pos Man' in ftbanals:
                deduct_advposman += freq
                deduct_lemma += freq
                print_in = False
            elif 'V Prt Act' in ftbanals and ftbsurf.startswith('oli'):
                deduct_oliprt += freq
                deduct_lemma += freq
                print_in = False
            elif 'Forgn' in ftbanals:
                deduct_forgn += freq
                deduct_lemma += freq
                print_in = False
            elif 'Abbr' in ftbanals:
                propfail = False
                for anal in anals:
                    if 'Abbr Prop' in anal.output:
                        propfail = True
                if propfail:
                    deduct_abbr_prop += freq
                    deduct_lemma += freq
                    print_in = False
                else:
                    print("NOANALMATCH:", freq, ftbsurf, ftbanals, sep="\t", end="\t",
                        file=options.outfile)
                if options.verbose:
                    print("@", end='', file=stderr)
            elif 'Unkwn' in ftbanals:
                deduct_unkwn += freq
                deduct_lemma += freq
                print_in = False
            else:
<<<<<<< HEAD
                print("NOANALMATCH:", ftbsurf, ftbanals, sep="\t", end="\t",
                        file=options.outfile)
                if options.verbose:
                    print("@", end='', file=stderr)
=======
                print("NOANALMATCH:", freq, ftbsurf, ftbanals, sep="\t", end="\t",
                    file=options.outfile)
>>>>>>> 0d2b2681
        elif not found_lemma:
            anal_matches += freq
            print("NOLEMMAMATCH:", freq, ftbsurf, ftblemma, sep="\t", end="\t",
                    file=options.outfile)
            if options.verbose:
                print("#", end='', file=stderr)
        else:
<<<<<<< HEAD
            full_matches += 1
            if options.verbose:
                print(".", end='', file=stderr)
=======
            full_matches += freq
>>>>>>> 0d2b2681
            print_in = False
        if print_in:
            print(":IN:", end="\t", file=options.outfile)
            for anal in anals:
                print(anal.output, end='\t', file=options.outfile)
            print(file=options.outfile)
    print("Lines", "Matches", "Lemma", "Anals", "Mismatch", "No results", sep="\t",
            file=options.statfile)
    print(lines, full_matches, lemma_matches, anal_matches, no_matches,
            no_results,
            sep="\t", file=options.statfile)
    print(lines / lines * 100, full_matches / lines * 100,
            lemma_matches / lines * 100, anal_matches / lines * 100,
            no_matches / lines * 100, no_results / lines * 100,
            sep="\t", file=options.statfile)
    print("Deducting known bugs...\n",
            "Forgn:", deduct_forgn,
            "\nAdv Pos Man:", deduct_advposman,
            "\noli V Prt Act:", deduct_oliprt,
            "\nAbbr Prop:", deduct_abbr_prop,
            "\nUnkwn:", deduct_unkwn,
            file=options.statfile)
    lines = lines - deduct_forgn - deduct_advposman - deduct_oliprt - deduct_abbr_prop - deduct_unkwn
    no_results -= deduct_results
    no_matches -= deduct_matches
    lemma_matches -= deduct_lemma
    print(lines, full_matches, lemma_matches, anal_matches, no_matches,
            no_results,
            sep="\t", file=options.statfile)
    print(lines / lines * 100, full_matches / lines * 100,
            lemma_matches / lines * 100, anal_matches / lines * 100,
            no_matches / lines * 100, no_results / lines * 100,
            sep="\t", file=options.statfile)
    if (full_matches / lines * 100 < threshold):
        print("needs to have", threshold, "% matches to pass regress test\n",
                "please examine", options.outfile.name, "for regressions",
                file=stderr)
        exit(1)
    else:
        exit(0)

if __name__ == "__main__":
    main()<|MERGE_RESOLUTION|>--- conflicted
+++ resolved
@@ -22,15 +22,10 @@
     a.add_argument('-X', '--statistics', metavar="STATFILE",
             type=FileType('w'),
             dest="statfile", help="statistics")
-<<<<<<< HEAD
     a.add_argument('-v', '--verbose', action="store_true", default=False,
             help="Print verbosely while processing")
-=======
     a.add_argument('-c', '--count', metavar="FREQ", default=0,
             help="test only word-forms with frequency higher than FREQ")
-    a.add_argument('-v', '--verbose', action="store_true", default=False,
-            help="test only word-forms with frequency higher than FREQ")
->>>>>>> 0d2b2681
     options = a.parse_args()
     omorfi = libhfst.HfstTransducer(libhfst.HfstInputStream(options.fsa))
     if not options.statfile:
@@ -148,15 +143,10 @@
                 deduct_lemma += freq
                 print_in = False
             else:
-<<<<<<< HEAD
-                print("NOANALMATCH:", ftbsurf, ftbanals, sep="\t", end="\t",
-                        file=options.outfile)
                 if options.verbose:
                     print("@", end='', file=stderr)
-=======
                 print("NOANALMATCH:", freq, ftbsurf, ftbanals, sep="\t", end="\t",
                     file=options.outfile)
->>>>>>> 0d2b2681
         elif not found_lemma:
             anal_matches += freq
             print("NOLEMMAMATCH:", freq, ftbsurf, ftblemma, sep="\t", end="\t",
@@ -164,13 +154,9 @@
             if options.verbose:
                 print("#", end='', file=stderr)
         else:
-<<<<<<< HEAD
-            full_matches += 1
             if options.verbose:
                 print(".", end='', file=stderr)
-=======
             full_matches += freq
->>>>>>> 0d2b2681
             print_in = False
         if print_in:
             print(":IN:", end="\t", file=options.outfile)
