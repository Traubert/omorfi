--- conflicted
+++ resolved
@@ -7,22 +7,9 @@
     echo Missing word list $srcdir/wordforms-common.list
     exit 73
 fi
-<<<<<<< HEAD
-fsa='-'
-for f in ../src/generated/omorfi-*.analyse.hfst \
-    ../src/generated/fin-automorf.hfst \
-    ../src/generated/omorfi.segment.hfst \
-    ../src/generated/omorfi.lemmatise.hfst ; do
-    if ! hfst-lookup -q $f < $srcdir/wordforms-common.list \
-            > wordforms-common.anals ; then
-        echo lookup failed for $f
-        exit 1
-    fi
-=======
 fsa='../src/generated/omorfi.analyse.hfst'
 if test -f $fsa ; then
     hfst-lookup -q $fsa < $srcdir/wordforms-common.list > wordforms-common.anals
->>>>>>> 044f878f
     if fgrep '+?' wordforms-common.anals -m 1 > /dev/null ; then
         echo "following known wordforms were missing from $fsa"
         fgrep '+?' wordforms-common.anals
