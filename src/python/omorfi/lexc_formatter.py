--- conflicted
+++ resolved
@@ -94,22 +94,14 @@
     foo = foo.replace(word_boundary, "[WB=+]")
     restanals = []
     for anal in anals.split('|'):
-<<<<<<< HEAD
-        if anal.startswith("D") and "[DB]" in foo:
-=======
         if anal.startswith("D") and "{DB}" in foo:
->>>>>>> 5b4c2012
             foo = foo.replace(deriv_boundary, "[DB=" + anal + "]", 1)
         elif "{MB}" in foo:
             foo = foo.replace(morph_boundary, "[MB="  + anal+ "]", 1)
         else:
             restanals.append(anal)
     if restanals and len(restanals) > 0:
-<<<<<<< HEAD
-        foo += "[TRAILS=→" + "][B=".join(restanals) + "]"
-=======
         foo += "[TRAILS=→" + "][?=".join(restanals) + "]"
->>>>>>> 5b4c2012
 
     return "%s:%s\t%s ; \n" %(foo.replace(optional_hyphen, newword_boundary),
             surf, cont)
