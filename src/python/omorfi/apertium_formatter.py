--- conflicted
+++ resolved
@@ -29,7 +29,7 @@
 class ApertiumFormatter(Formatter):
     """A formatter for making apertium-fin from omorfi data."""
 
-    ## set of multichar symbols used in apertium 
+    ## set of multichar symbols used in apertium
     apertium_multichars = {
         "-",
         "",
@@ -399,7 +399,7 @@
 
     def stuff2lexc(self, stuff):
         """Translate from omorfi tags to lexc strings.
-        
+
         @return string containing lexc format tag
         """
         if len(stuff) == 0:
@@ -417,15 +417,11 @@
             fail_formatting_missing_for(stuff, "apertium")
             return ""
 
-<<<<<<< HEAD
-    def analyses2lexc(self, anals):
+    def analyses2lexc(self, anals, surf):
         """Translate omorfi analysis string to lexc.
-        
+
         @return string containing lexc format analysis
         """
-=======
-    def analyses2lexc(self, anals, surf):
->>>>>>> 39b9cd2b
         apestring = ''
         for i in anals.split('|'):
             if i == '@@COPY-STEM@@':
@@ -437,26 +433,17 @@
         return apestring
 
     def continuation2lexc(self, anals, surf, cont):
-<<<<<<< HEAD
         """Translate analysis, surface, continuation triplet to lexc format.
-        
+
         @return string containing lexc formatted entry.
         """
-        analstring = self.analyses2lexc(anals)
-        # the followings have surface fragments in continuations
-        if 'DIGITS_' in cont and not ('BACK' in cont or 'FRONT' in cont):
-            analstring = lexc_escape(surf) + analstring
-        elif 'PUNCT_NONSTD_EXCL_LOOP' in cont or 'PUNCT_NONSTD_DASH_LOOP' in cont:
-            analstring = lexc_escape(surf) + analstring
-=======
         analstring = self.analyses2lexc(anals, surf)
->>>>>>> 39b9cd2b
         surf = lexc_escape(surf)
         return "%s:%s\t%s ;\n" % (analstring, surf, cont)
 
     def wordmap2lexc(self, wordmap):
         """Translate filled wordmap to lexc format.
-        
+
         @return string containing lexc formatted entry.
         """
         if wordmap['lemma'] == ' ':
@@ -533,7 +520,7 @@
 
     def multichars_lexc(self):
         """Generate lexc multichars declaration.
-        
+
         @return string containing lexc multichar declaration of apertium tags
         """
         multichars = "Multichar_Symbols\n!! Apertium standard tags:\n"
@@ -545,7 +532,7 @@
 
     def root_lexicon_lexc(self):
         """Generate lexc root lexicon.
-        
+
         @return string containing lexc root lexicon
         """
         root = Formatter.root_lexicon_lexc(self)
