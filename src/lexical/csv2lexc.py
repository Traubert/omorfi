--- conflicted
+++ resolved
@@ -75,14 +75,11 @@
     ap.add_argument("--version", "-V", action="version")
     ap.add_argument("--output", "-o", action="store", required=True, type=str,
             metavar="ODIR", help="write roots to ODIR")
-<<<<<<< HEAD
-    ap.add_argument("--proper-subclasses", "-P", choices=["yes","no"], default="no",
-            help="include subclasses of proper names in analyses")
-=======
     ap.add_argument("--format", "-f", action="store", default="omor",
             help="use specific output format for lexc data",
             choices=["omor", "ktnkav"])
->>>>>>> 9a308287
+    ap.add_argument("--proper-subclasses", "-P", choices=["yes","no"], default="no",
+            help="include subclasses of proper names in analyses")
     args = ap.parse_args()
     args.proper_subclasses = (args.proper_subclasses == "yes")
     # check args
@@ -184,14 +181,10 @@
                 wordmap['pos'] = 'SUFFIX'
                 # N.B: suffixes may inflect however so retain original cont
             # format analysis
-<<<<<<< HEAD
-            format_analysis_omor(wordmap, args.proper_subclasses)
-=======
             if args.format == 'ktnkav':
-                format_analysis_omor_paralysed(wordmap)
+                format_analysis_omor_paralysed(wordmap, args.proper_subclasses)
             elif args.format == 'omor':
                 format_analysis_omor(wordmap)
->>>>>>> 9a308287
             # ...
             wordmap = add_extras(wordmap)
             # format surface
