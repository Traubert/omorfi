#!/usr/bin/env python3
<<<<<<< HEAD

from sys import stderr
from lexc_string_utils import lexc_escape

def format_analysis_omor(wordmap, use_prop_subclasses):
=======
#
# utils to format lexc strings from omor's lexical data sources.
from lexc_string_utils import lexc_escape

def format_analysis_omor(wordmap):
    '''
    format analysis (lexc LHS) string for canonical omor format for 
    morphological analysis
    '''
    tn = int(wordmap['analysis_tn'])
    wordmap['analysis'] = "[WORD_ID=%(lemma)s]" %(wordmap)
    if wordmap['pos'] == 'PROPER':
        wordmap['analysis'] += "[POS=NOUN][SUBCAT=%(pos)s]" %(wordmap)
    elif wordmap['lexicon'] == 'Suffixes':
        wordmap['analysis'] += "[POS=%(pos)s][SUBCAT=SUFFIX]" %(wordmap)
    elif wordmap['lexicon'] == 'Prefixes':
        wordmap['analysis'] += "[POS=NOUN][SUBCAT=PREFIX]" %(wordmap)
    elif wordmap['pos'] in ['ACRONYM', 'ABBREVIATION']:
        wordmap['analysis'] += "[POS=NOUN][SUBCAT=%(pos)s]" %(wordmap)
    elif wordmap['pos'] in ['CONJUNCTION', 'INTERJECTION']:
        wordmap['analysis'] = "[POS=PARTICLE][SUBCAT=%(pos)s]" %(wordmap)
    else:
        wordmap['analysis'] = "[POS=%(pos)s]" %(wordmap)
    return wordmap

def format_analysis_omor_paralysed(wordmap):
    '''
    format analysis string for canonical omor format for kotus
    paradigm harvesting applications
    '''
>>>>>>> 9a308287
    tn = int(wordmap['analysis_tn'])
    if wordmap['is_proper']:
        if tn < 99 and wordmap['kotus_av']:
<<<<<<< HEAD
            wordmap['analysis'] = "%(lemma)s'][POS=NOUN][SUBCAT=PROPER][KTN=%(analysis_tn)s][KAV=%(kotus_av)s]" %(wordmap)
        elif tn < 99:
            wordmap['analysis'] = "%(lemma)s'][POS=NOUN][SUBCAT=PROPER][KTN=%(analysis_tn)s]" %(wordmap)
        else:
            wordmap['analysis'] = "%(lemma)s'][POS=NOUN][SUBCAT=PROPER]" %(wordmap)
        if use_prop_subclasses and wordmap['proper_noun_class']:
            wordmap['proper_noun_class'].sort()
            wordmap['analysis'] = wordmap['analysis'].replace('[SUBCAT=PROPER]', '[SUBCAT=PROPER][PROP=' +
            ','.join(wordmap['proper_noun_class']) + ']')
=======
            wordmap['analysis'] = "[WORD_ID=%(lemma)s][POS=NOUN][SUBCAT=%(pos)s][KTN=%(analysis_tn)s][KAV=%(kotus_av)s]" %(wordmap)
        elif tn < 99:
            wordmap['analysis'] = "[WORD_ID=%(lemma)s][POS=NOUN][SUBCAT=%(pos)s][KTN=%(analysis_tn)s]" %(wordmap)
        else:
            wordmap['analysis'] = "[WORD_ID=%(lemma)s][POS=NOUN][SUBCAT=%(pos)s]" %(wordmap)
>>>>>>> 9a308287
    elif wordmap['lexicon'] == 'Suffixes':
        if tn < 99 and wordmap['kotus_av']:
            wordmap['analysis'] = "[WORD_ID=%(lemma)s][POS=%(pos)s][SUBCAT=SUFFIX][KTN=%(analysis_tn)s][KAV=%(kotus_av)s]" %(wordmap)
        elif tn < 99:
            wordmap['analysis'] = "[WORD_ID=%(lemma)s][POS=%(pos)s][SUBCAT=SUFFIX][KTN=%(analysis_tn)s]" %(wordmap)
        else:
            wordmap['analysis'] = "[WORD_ID=%(lemma)s][POS=%(pos)s][SUBCAT=SUFFIX]" %(wordmap)
    elif wordmap['lexicon'] == 'Prefixes':
        if tn < 99 and wordmap['kotus_av']:
            wordmap['analysis'] = "[WORD_ID=%(lemma)s][POS=NOUN][SUBCAT=PREFIX][KTN=%(analysis_tn)s][KAV=%(kotus_av)s]" %(wordmap)
        elif tn < 99:
            wordmap['analysis'] = "[WORD_ID=%(lemma)s][POS=NOUN][SUBCAT=PREFIX][KTN=%(analysis_tn)s]" %(wordmap)
        else:
            wordmap['analysis'] = "[WORD_ID=%(lemma)s][POS=NOUN][SUBCAT=PREFIX]" %(wordmap)
    elif wordmap['pos'] == 'ACRONYM':
        if tn < 99 and wordmap['kotus_av']:
            wordmap['analysis'] = "[WORD_ID=%(lemma)s][POS=NOUN][SUBCAT=%(pos)s][KTN=%(analysis_tn)s][KAV=%(kotus_av)s]" %(wordmap)
        elif tn < 99:
            wordmap['analysis'] = "[WORD_ID=%(lemma)s][POS=NOUN][SUBCAT=%(pos)s][KTN=%(analysis_tn)s]" %(wordmap)
        else:
            wordmap['analysis'] = "[WORD_ID=%(lemma)s][POS=NOUN][SUBCAT=%(pos)s]" %(wordmap)
    elif wordmap['pos'] == 'ABBREVIATION':
        if tn < 99 and wordmap['kotus_av']:
            wordmap['analysis'] = "[WORD_ID=%(lemma)s][POS=NOUN][SUBCAT=%(pos)s][KTN=%(analysis_tn)s][KAV=%(kotus_av)s]" %(wordmap)
        elif tn < 99:
            wordmap['analysis'] = "[WORD_ID=%(lemma)s][POS=NOUN][SUBCAT=%(pos)s][KTN=%(analysis_tn)s]" %(wordmap)
        else:
            wordmap['analysis'] = "[WORD_ID=%(lemma)s][POS=NOUN][SUBCAT=%(pos)s]" %(wordmap)
    elif tn < 99 and wordmap['kotus_av']:
        wordmap['analysis'] = "[WORD_ID=%(lemma)s][POS=%(pos)s][KTN=%(analysis_tn)s][KAV=%(kotus_av)s]" %(wordmap)
    elif tn < 99:
        wordmap['analysis'] = "[WORD_ID=%(lemma)s][POS=%(pos)s][KTN=%(analysis_tn)s]" %(wordmap)
    else:
        wordmap['analysis'] = "[WORD_ID=%(lemma)s][POS=%(pos)s]" %(wordmap)
    return wordmap

def format_surface_omor(wordmap):
    return wordmap

def format_lexc_omor(wordmap):
    return ("%s:%s   %s  ;" % (lexc_escape(wordmap['analysis']), 
        lexc_escape(wordmap['stub']), wordmap['continuation']))
<|MERGE_RESOLUTION|>--- conflicted
+++ resolved
@@ -1,13 +1,10 @@
 #!/usr/bin/env python3
-<<<<<<< HEAD
+#
+# utils to format lexc strings from omor's lexical data sources.
 
 from sys import stderr
 from lexc_string_utils import lexc_escape
 
-def format_analysis_omor(wordmap, use_prop_subclasses):
-=======
-#
-# utils to format lexc strings from omor's lexical data sources.
 from lexc_string_utils import lexc_escape
 
 def format_analysis_omor(wordmap):
@@ -36,27 +33,18 @@
     format analysis string for canonical omor format for kotus
     paradigm harvesting applications
     '''
->>>>>>> 9a308287
     tn = int(wordmap['analysis_tn'])
     if wordmap['is_proper']:
         if tn < 99 and wordmap['kotus_av']:
-<<<<<<< HEAD
-            wordmap['analysis'] = "%(lemma)s'][POS=NOUN][SUBCAT=PROPER][KTN=%(analysis_tn)s][KAV=%(kotus_av)s]" %(wordmap)
+            wordmap['analysis'] = "[WORD_ID=%(lemma)s][POS=NOUN][SUBCAT=PROPER][KTN=%(analysis_tn)s][KAV=%(kotus_av)s]" %(wordmap)
         elif tn < 99:
-            wordmap['analysis'] = "%(lemma)s'][POS=NOUN][SUBCAT=PROPER][KTN=%(analysis_tn)s]" %(wordmap)
+            wordmap['analysis'] = "[WORD_ID=%(lemma)s][POS=NOUN][SUBCAT=PROPER][KTN=%(analysis_tn)s]" %(wordmap)
         else:
-            wordmap['analysis'] = "%(lemma)s'][POS=NOUN][SUBCAT=PROPER]" %(wordmap)
+            wordmap['analysis'] = "[WORD_ID=%(lemma)s][POS=NOUN][SUBCAT=PROPER]" %(wordmap)
         if use_prop_subclasses and wordmap['proper_noun_class']:
             wordmap['proper_noun_class'].sort()
             wordmap['analysis'] = wordmap['analysis'].replace('[SUBCAT=PROPER]', '[SUBCAT=PROPER][PROP=' +
             ','.join(wordmap['proper_noun_class']) + ']')
-=======
-            wordmap['analysis'] = "[WORD_ID=%(lemma)s][POS=NOUN][SUBCAT=%(pos)s][KTN=%(analysis_tn)s][KAV=%(kotus_av)s]" %(wordmap)
-        elif tn < 99:
-            wordmap['analysis'] = "[WORD_ID=%(lemma)s][POS=NOUN][SUBCAT=%(pos)s][KTN=%(analysis_tn)s]" %(wordmap)
-        else:
-            wordmap['analysis'] = "[WORD_ID=%(lemma)s][POS=NOUN][SUBCAT=%(pos)s]" %(wordmap)
->>>>>>> 9a308287
     elif wordmap['lexicon'] == 'Suffixes':
         if tn < 99 and wordmap['kotus_av']:
             wordmap['analysis'] = "[WORD_ID=%(lemma)s][POS=%(pos)s][SUBCAT=SUFFIX][KTN=%(analysis_tn)s][KAV=%(kotus_av)s]" %(wordmap)
