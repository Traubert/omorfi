--- conflicted
+++ resolved
@@ -34,13 +34,9 @@
         '% Pos', '% Comp','% Superl',
         "% Dem", "% Qnt", "% Pers", "% Indef", "% Interr", "% Refl", "% Rel",
         '% Foc_hAn', '% Foc_kAAn', '% Foc_kin', '% Foc_kO',
-<<<<<<< HEAD
         '% Foc_pA', '% Foc_s', '% Foc_kA', 
         '% Man'}
-=======
-        '% Foc_pA', '% Foc_s', '% Foc_kA'}
-
->>>>>>> 5cfba058
+
 omor_multichars = {
         '[WORD_ID=', '[SUBCAT=ADJECTIVE]', '[POS=VERB]', '[POS=NOUN]',
         '[POS=PARTICLE]', '[SUBCAT=PRONOUN]', '[SUBCAT=NUMERAL]',
