#!/usr/bin/env python3

from lexc_string_utils import replace_rightmost
from sys import stderr

def parse_defaults_from_csv(wordmap, csv_parts):
    wordmap['lexicon'] = ''
    wordmap['continuation'] = ''
    # first field is lemma
    wordmap['lemma'] = csv_parts[0].strip('"')
    wordmap['stub'] = wordmap['lemma']
    # second field is KOTUS paradigm class
    try:
        wordmap['kotus_tn'] = int(csv_parts[1].strip('"'))
    except ValueError:
        print("Confusing paradigm on", csv_parts, "Retarding to 99", file=stderr)
        wordmap['kotus_tn'] = 99
    wordmap['analysis_tn'] = int(wordmap['kotus_tn'])
    if wordmap['kotus_tn'] < 1 or (wordmap['kotus_tn'] > 78 and wordmap['kotus_tn'] < 99):
        print("Bad paradigm", csv_parts[1], "in", csv_parts, file=stderr)
    # third field is KOTUS gradation class
    grad = csv_parts[2].strip('"')
    if grad == '0':
        wordmap['kotus_av'] = False
    elif grad in 'ABCDEFGHIJKLMNOPT':
        wordmap['kotus_av'] = csv_parts[2].strip('"')
    else:
        wordmap['kotus_av'] = False
        print("Unknown gradation field", csv_parts[2], "in", csv_parts,
                file=stderr)
    # fourth field is morphosyntactic POS
    wordmap['is_proper'] = False
    wordmap['pos'] = csv_parts[3].strip('"')
    if wordmap['pos'] == 'A':
        wordmap['pos'] = 'ADJECTIVE'
    elif wordmap['pos'] == 'N':
        wordmap['pos'] = 'NOUN'
    elif wordmap['pos'] == 'V':
        wordmap['pos'] = 'VERB'
    elif wordmap['pos'] == 'P':
        wordmap['pos'] = 'PARTICLE'
        wordmap['lexicon'] = 'Particles'
        wordmap['continuation'] = 'Particle+Clitic/Optional'
    elif wordmap['pos'] == 'Prop':
<<<<<<< HEAD
        wordmap['pos'] = 'PROPER'
=======
        wordmap['pos'] = 'NOUN'
        wordmap['is_proper'] = True
>>>>>>> 3b931258
    elif wordmap['pos'] == 'Adv':
        wordmap['pos'] = 'ADVERB'
        wordmap['lexicon'] = 'Adverbs'
        wordmap['continuation'] = 'Adverb+Clitic/Optional'
    elif wordmap['pos'] == 'Adp':
        wordmap['pos'] = 'ADPOSITION'
        wordmap['lexicon'] = 'Adpositions'
        wordmap['continuation'] = 'Adposition+Clitic/Optional'
    elif wordmap['pos'] == 'Intj':
        wordmap['pos'] = 'INTERJECTION'
        wordmap['lexicon'] = 'Interjections'
        wordmap['continuation'] = 'Interjection+Ennd'
    elif wordmap['pos'] == 'Conj':
        wordmap['pos'] = 'CONJUNCTION'
        wordmap['lexicon'] = 'Conjunctions'
        wordmap['continuation'] = 'Conjunction+Ennd'
    elif wordmap['pos'] == 'Pre':
        wordmap['pos'] = 'PREFIX'
        wordmap['lexicon'] = 'Prefixes'
        wordmap['continuation'] = 'Prefix+Compounding'
    elif wordmap['pos'] == 'Abbr':
        wordmap['pos'] = 'ABBREVIATION'
        wordmap['lexicon'] = 'Abbreviations'
        wordmap['continuation'] = 'Abbreviation+Ennd'
    elif wordmap['pos'] == 'Acro':
        wordmap['pos'] = 'ACRONYM'
        wordmap['lexicon'] = 'Acronyms'
        wordmap['continuation'] = 'AcronymStem'
    elif wordmap['pos'] == 'Num':
        wordmap['pos'] = 'NUMERAL'
        wordmap['lexicon'] = 'Numerals'
        wordmap['continuation'] = 'Numeral+Ennd'
    elif wordmap['pos'] == 'Pron':
        wordmap['pos'] = 'PRONOUN'
        wordmap['lexicon'] = 'Pronouns'
        wordmap['continuation'] = 'Pronoun+Ennd'
    else:
        print("Unrecognised POS", csv_parts[3], "in", csv_parts)

    # basic compatibility checking
    tn = wordmap['kotus_tn'] % 1000
    if (tn < 52 and wordmap['pos'] == 'VERB') \
            or (52 <= tn <= 78 and wordmap['pos'] in ['NOUN','ADJECTIVE','PRONOUN','NUMERAL']):
        print("Incompatible paradigm class and POS in", csv_parts, file=stderr)

    # this is all the optional extra data we found useful
    wordmap['plurale_tantum'] = False
    wordmap['proper_noun_class'] = []
    wordmap['possessive'] = False
    wordmap['harmony'] = False
    wordmap['stem_vowel'] = False
    wordmap['stem_diphtong'] = False
    wordmap['extra_i'] = False
    wordmap['extra_e'] = False
    return wordmap


def parse_extras_from_csv(wordmap, csv_parts):
    if len(csv_parts) >= 5:
        for csv_extra in csv_parts[4:]:
            extra_fields = csv_extra.split("=")
            if extra_fields[0] == '"plt':
                wordmap['plurale_tantum'] = extra_fields[1].strip('"')
            elif extra_fields[0] == '"prop':
                wordmap['proper_noun_class'].append( extra_fields[1].strip('"').upper() )
            elif extra_fields[0] == '"poss':
                wordmap['possessive'] = extra_fields[1].strip('"')
            elif extra_fields[0] == '"stem-vowel':
                wordmap['stem_vowel'] = extra_fields[1].strip('"')
            elif extra_fields[0] == '"original-ktn':
                wordmap['analysis_tn'] = int(extra_fields[1].strip('"'))
            elif extra_fields[0] == '"style':
                wordmap['style'] = extra_fields[1].strip('"')
            elif extra_fields[0] == '"stub':
                wordmap['explicit_stub'] = extra_fields[1].strip('"')
            elif extra_fields[0] == '"stem':
                wordmap['explicit_stem'] = extra_fields[1].strip('"')
            elif extra_fields[0] == '"boundaries':
                wordmap['stub'] = extra_fields[1].strip('"').replace("|", "{#}").replace("_", "{_}").replace(" ", " {#}")
                wordmap['lemma'] = extra_fields[1].strip('"').replace("|", "'|'").replace("_", "'_'")
            else:
                print("Unrecognised extra field", csv_extra, "in CSV", file=stderr)
    return wordmap

def parse_conts(wordmap):
    tn = wordmap['kotus_tn']
    if (0 < tn and tn < 50) or (51 < tn and tn < 99):
        wordmap['lexicon'] = 'kotus_' + str(tn)
        wordmap['continuation'] = wordmap['lexicon']
    elif tn > 1000:
        if tn < 2000:
            cont_tn = tn - 1000
            if wordmap['analysis_tn'] > 1000:
                wordmap['analysis_tn'] = cont_tn
        else:
            cont_tn = wordmap['analysis_tn']
        wordmap['lexicon'] = "exceptional_" + str(cont_tn)
        wordmap['continuation'] = wordmap['lexicon']
    elif tn == 99:
        if wordmap['lexicon'] == '':
            wordmap['lexicon'] = 'kotus_99_' + wordmap['pos']
            wordmap['continuation'] = 'Ennd'
    elif tn == 101:
        wordmap['lexicon'] = wordmap['lexicon']
    else:
        print('Unrecognised tn', tn, 'in', wordmap['lemma'], file=stderr)
    return wordmap

def finetune_conts(wordmap):
    if wordmap['extra_i']:
        wordmap['continuation'] += 'i'
    elif wordmap['extra_e']:
        wordmap['continuation'] += 'e'
    elif wordmap['stem_diphtong']:
        wordmap['continuation'] += wordmap['stem_diphtong']
    elif wordmap['kotus_tn'] in [28, 54, 55, 57] and wordmap['kotus_av']:
        wordmap['continuation'] += wordmap['kotus_av']
    # more continuation finetuning
    if wordmap['kotus_tn'] < 99 or wordmap['kotus_tn'] > 1000:
        wordmap['continuation'] += '_' + wordmap['pos']
        wordmap['lexicon'] += '_' + wordmap['pos']
        wordmap['lexicon'] += '/stub'
        wordmap['continuation'] += '/stemfiller'
    elif wordmap['pos'] == "ACRONYM":
        wordmap['continuation'] += '/' + wordmap['stub'][-1]
    
    elif wordmap['pos'] in ["ADPOSITION","ADVERB"]  and wordmap['possessive']:
        if wordmap['possessive'] == 'opt':
            wordmap['continuation'] = 'Possessive/Optional+Vn'
        elif wordmap['possessive'] == 'obl':
            wordmap['continuation'] = 'Possessive/Obligatory+Vn'
        else:
            print("Odd possessive in", wordmap['lemma'], file=stderr)
    return wordmap

def add_extras(wordmap):
    if wordmap['stem_vowel']:
        wordmap['stub'] += '{^' + wordmap['stem_vowel'] + '}'
    if wordmap['harmony']:
        wordmap['stub'] += '{^' + wordmap['harmony'] + '}'
    if wordmap['kotus_av']:
        wordmap['stub'] += '{' + wordmap['kotus_av'] + '}'
    if wordmap['plurale_tantum'] == 'obligatory':
        wordmap['stub'] += '@U.PLURALE.TANTUM@'
    elif wordmap['plurale_tantum'] == 'common':
        wordmap['stub'] += '{PLT?}'
    if wordmap['pos'] == 'PREFIX':
        wordmap['stub'] = replace_rightmost(wordmap['stub'], '-', '')
    elif wordmap['pos'] == 'SUFFIX':
        wordmap['stub'] = wordmap['stub'][1:]
    return wordmap

<|MERGE_RESOLUTION|>--- conflicted
+++ resolved
@@ -42,12 +42,8 @@
         wordmap['lexicon'] = 'Particles'
         wordmap['continuation'] = 'Particle+Clitic/Optional'
     elif wordmap['pos'] == 'Prop':
-<<<<<<< HEAD
         wordmap['pos'] = 'PROPER'
-=======
-        wordmap['pos'] = 'NOUN'
         wordmap['is_proper'] = True
->>>>>>> 3b931258
     elif wordmap['pos'] == 'Adv':
         wordmap['pos'] = 'ADVERB'
         wordmap['lexicon'] = 'Adverbs'
